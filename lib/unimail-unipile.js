'use strict';

const EventEmitter = require('events');
const Async = require('async');

const { UnipileClient } = require('unipile-node-sdk');
const Boom = require('@hapi/boom');

const internals = {};

/**
 * @typedef {import('./index').MessageResource} MessageResource
 * @typedef {import('./index').MessageListResource} MessageListResource
 * @typedef {import('./index').FileResource} FileResource
 * @typedef {import('./index').FileListResource} FileListResource
 * @typedef {import('./index').MessageRecipient} MessageRecipient
 */

class UnipileConnector extends EventEmitter {

    /**
     * @class
     *
     * @param {Object} config - Configuration object
     * @param {String} config.baseUrl - Base URL of the Unipile API
     * @param {String} config.accessToken - Access token for the Unipile API
     */
    constructor(config) {

        super();

        this.baseUrl = config.baseUrl;
        this.accessToken = config.accessToken;
        this.name = 'unipile';

        internals.client = new UnipileClient(this.baseUrl, this.accessToken);
    }

    /* MESSAGES */

    /**
     *
     * @throws
     *
     * @param {Object} auth - Authentication object
     * @param {String} auth.access_token - Access token
     *
     * @param {Object} params
     * @param {String} params.id - unipile message id
     * @param {String} [params.rfc2822Format = false] - Return the email in rfc2822 format https: //www.ietf.org/rfc/rfc2822.txt
     *
     * @param {Object} options
     * @param {Boolean} [options.raw] - If true the response will not be transformed to the unified object
     *
     * @param {function(Error?, (MessageResource | Object | String)?):void} callback Returns a unified message resource when options.raw is falsy or the raw response of the API when truthy
     * @returns {void}
     *
     */
    getMessage(auth, params, options, callback) {

        if (!params || !params.id) {
            throw new Error('Invalid configuration. Please refer to the documentation to get the required fields.');
        }

        if (typeof options === 'function') {
            callback = options;
            options = {};
        }

        options = options || {};

        return internals.client.email.getOne(params.id, { extra_params: { include_headers: true } }).then((response) => {

            if (options.raw) {
                return callback(null, response);
            }

            if (params.rfc2822Format) {
                return callback(null, internals.generateMIMEMessage(response));
            }

            const message = response;

            const messageIdHeader = message.headers.find((header) => header.name === 'Message-Id');
            message.email_message_id = messageIdHeader ? messageIdHeader.value : null;

            const inReplyToHeader = message.headers.find((header) => header.name === 'In-Reply-To');

            if (inReplyToHeader && inReplyToHeader.value?.length > 0) {
                message.in_reply_to = inReplyToHeader.value;
            }
            else {
                message.in_reply_to = null;
            }

            if (message.attachments && message.attachments.length > 0) {
                message.files = message.attachments.map((file) => {

                    const fileObject = {
                        message,
                        metadata: file
                    };

                    return this._transformFiles(fileObject)[0];
                }).filter((x) => !!x);
            }
            else {
                message.files = [];
            }

            return callback(null, this._transformMessages(message)[0]);
        }).catch((err) => {

            let statusCode = 500;

            if (err.message) {
                if (err.message.includes('Couldn\'t find')) {
                    statusCode = 404;
                }

                if (err.message.includes('Too many concurrent query requests')) {
                    statusCode = 429;
                }
            }

            return callback(Boom.boomify(err, { statusCode }));
        });
    }

    /**
     * @param {Object} auth - Authentication object
     * @param {String} auth.access_token - Access token
     * @param {Object} params
     * @param {Number} params.limit - Maximum amount of messages in response, max = 100
     * @param {Boolean} params.hasAttachment - If true, only return messages with attachments (! TODO: NOT SUPPORTED BY UNIPILE, a workaround is implemented, but it's not very performant)
     * @param {Date} params.before - Only return messages before this date
     * @param {Date} params.after - Only return messages after this date
     * @param {String | Number} params.pageToken - Token used to retrieve a certain page in the list
     * @param {String} params.from - Only return messages sent from this address
     * @param {String} params.to - Only return messages sent to this address
     * @param {String[]} params.participants - Array of email addresses: only return messages with at least one of these participants are involved.
     * Due to unipile api limitation the participants filter will only be applied when an 'after' filter is applied and limit and offset will be ignored
     * @param {String[]} params.folder - Only return messages in these folders
     * @param {Boolean} params.includeDrafts - Whether to include drafts or not, defaults to false
     * @param {String} params.subject - ! TODO: SUBJECT NOT SUPPORTED this is currently not an issue, since it's only used for getting messages by email message id
     * in practice the date param included in that call will be enough to get the correct message
     *
     * @param {Object} options
     * @param {Boolean} [options.raw] - If true the response will not be transformed to the unified object
     * @param {Boolean} [options.listOnly] - If true the response will just be the result of the list call, so even less processing than `raw`
     *
     * @param {function(Error?, MessageListResource | { messages: Array.<Object | String>, next_page_token: String? }?):void} callback Returns an array of unified message resources when options.raw is falsy or the raw response of the API when truthy
     * @returns {void}
     */
    listMessages(auth, params, options, callback) {

        if (typeof options === 'function') {
            callback = options;
            options = {};
        }

        options = options || {};
        const clonedParams = { ...params };

        // Check if the pageToken is a date object or a string
        // If there's already an after filter, use that instead if that date is newer
        // We do this to replace the page token, since fetching more messages breaks the Unipile one
        if (
            internals.isDateObjectOrString(clonedParams.pageToken) &&
            (!clonedParams.after || new Date(clonedParams.pageToken) > new Date(clonedParams.after))
        ) {
            clonedParams.after = clonedParams.pageToken;
            delete clonedParams.pageToken;
        }

        if (!clonedParams.limit) {
            clonedParams.limit = 20;
        }

        // When looking for files, take a larger minimum limit
        // But keep track of the original limit to apply it again later
        // This will cause page tokens to be incorrect, but it's the best we can do right now
        if (clonedParams.hasAttachment && clonedParams.limit < 100) {
            options.originalAttachmentLimit = clonedParams.limit;
            clonedParams.limit = 100;
        }

        // If a folder is specified, get the folder id and call the listMessages method for each folder separately
        // Multiple folders at the same time are not supported by the unipile API
        if (clonedParams.folder) {
            try {
                return internals.getFolders(auth, (err, folders) => {

                    if (err) {
                        return callback(err);
                    }

                    // Filter out the folder with the correct attribute
                    const unipileFolders = folders.filter((folder) => folder.role.includes(clonedParams.folder));

                    if (!unipileFolders) {
                        const err = new Error(`Folder ${clonedParams.folder} not found`);
                        err.statusCode = 404;
                        err.folders = folders;
                        return callback(err);
                    }

                    return Async.each(unipileFolders, (unipileFolder, asyncCallback) => {

                        const folderCallParams = { ...clonedParams };
                        folderCallParams.folder = unipileFolder.provider_id;

                        return this.listMessagesCall(auth, folderCallParams, options, asyncCallback);
                    }, (err, results) => {

                        if (err) {
                            return callback(err);
                        }

                        return callback(null, { messages: results.flatMap((result) => result.messages) });
                    });
                });
            }
            catch (err) {
                return callback(Boom.boomify(err, { statusCode: 500 }));
            }
        }

        return this.listMessagesCall(auth, clonedParams, options, callback);
    }

    listMessagesCall(auth, clonedParams, options, callback) {

        let participant;

        if (Array.isArray(clonedParams.participants)) {
            participant = clonedParams.participants.join(',');
        }
        else {
            participant = clonedParams.participants;
        }

        // TODO: SUBJECT NOT SUPPORTED this is currently not an issue, since it's only used for getting messages by email message id
        // in practice the date param included in that call will be enough to get the correct message

        const input = {
            account_id: auth.access_token,
            ...(clonedParams.limit && { limit: clonedParams.limit }),
            ...(clonedParams.before && { before: new Date(clonedParams.before).toISOString() }),
            ...(clonedParams.after && { after: new Date(clonedParams.after).toISOString() }),
            ...(clonedParams.to && { to: clonedParams.to }),
            ...(clonedParams.from && { from: clonedParams.from }),
            ...(clonedParams.folder && { folder: clonedParams.folder }),
            ...(participant && { any_email: participant }),
            ...(clonedParams.pageToken && { cursor: clonedParams.pageToken })
        };

        const unipileOptions = {};

        if (options.listOnly) {
            unipileOptions.extra_params = { meta_only: true };
        }
        else {
            unipileOptions.extra_params = { include_headers: true  };
        }

        try {
            return internals.client.email.getAll(input, unipileOptions).then((response) => {

                // Remove trash, spam, draft folder results
                let items = internals.removeUnwantedFolderResults(clonedParams.includeDrafts, response.items);

                const limit = options.nested ? options.nested_limit : options.originalAttachmentLimit || clonedParams.limit;

                // Workaround for the hasAttachment filter
                // Get all messages and filter out the ones without attachments
                // TODO: Remove once Unipile implements the hasAttachment parameter
                if (clonedParams.hasAttachment) {
                    items = items.filter((message) => message.attachments.length > 0);

                    if (items.length < limit) {
                        clonedParams.pageToken = response.cursor;
                        const clonedOptions = { ...options };
                        clonedOptions.nested = true;
                        clonedOptions.nested_limit = limit - items.length;

                        return this.listMessagesCall(auth, clonedParams, clonedOptions, (err, nestedResponse) => {

                            if (err) {
                                return callback(err);
                            }

                            items = [...items, ...nestedResponse.items.filter((message) => message.attachments.length > 0)];

                            if (options.nested) {
                                return callback(null, { items });
                            }

                            let lastEmailDate;
                            if (items.length > options.originalAttachmentLimit || clonedParams.limit) {
<<<<<<< HEAD
                                lastEmailDate = items[(options.originalAttachmentLimit || clonedParams.limit) - 1].date;
=======
                                lastEmailDate = items[(options.originalAttachmentLimit || clonedParams.limit) - 1].date;   
>>>>>>> e05d4e91
                            }

                            // Apply original limit again
                            items = items.slice(0, options.originalAttachmentLimit || clonedParams.limit);
                            
                            const responseObject = {
                                items
                            };
    
                            if (lastEmailDate) {
                                responseObject.cursor = lastEmailDate;
                            }

<<<<<<< HEAD
                            const responseObject = {
                                items
                            };

                            if (lastEmailDate) {
                                responseObject.cursor = lastEmailDate;
                            }

=======
>>>>>>> e05d4e91
                            return this._listMessageResponseHandler(responseObject, options, callback);
                        });

                    }
                    else if (options.nested) {
                        return callback(null, { items });
                    }
                }

                if (response.cursor && items.length < limit) {
                    clonedParams.pageToken = response.cursor;
                    const clonedOptions = { ...options };
                    clonedOptions.nested = true;
                    clonedOptions.nested_limit = limit - items.length;

                    return this.listMessagesCall(auth, clonedParams, clonedOptions, (err, nestedResponse) => {

                        if (err) {
                            return callback(err);
                        }

                        items = [...items, ...nestedResponse.items];

                        if (options.nested) {
                            return callback(null, { items });
                        }

                        let lastEmailDate;
                        if (items.length > options.originalAttachmentLimit || clonedParams.limit) {
<<<<<<< HEAD
                            lastEmailDate = items[(options.originalAttachmentLimit || clonedParams.limit) - 1].date;
=======
                            lastEmailDate = items[(options.originalAttachmentLimit || clonedParams.limit) - 1].date;   
>>>>>>> e05d4e91
                        }

                        // Apply original limit again
                        items = items.slice(0, options.originalAttachmentLimit || clonedParams.limit);

                        const responseObject = {
                            items
                        };

                        if (lastEmailDate) {
                            responseObject.cursor = lastEmailDate;
                        }

                        return this._listMessageResponseHandler(responseObject, options, callback);
                    });
                }
                else if (options.nested) {
                    return callback(null, { items });
                }

                return this._listMessageResponseHandler(response, options, callback);

            }).catch((err) => {

                let statusCode = 500;

                if (err.message) {
                    if (err.message.includes('Couldn\'t find')) {
                        statusCode = 404;
                    }

                    if (err.message.includes('Too many concurrent query requests')) {
                        statusCode = 429;
                    }
                }

                return callback(Boom.boomify(err, { statusCode }));
            });
        }
        catch (err) {

            let statusCode = 500;

            if (err.message) {
                if (err.message.includes('Couldn\'t find')) {
                    statusCode = 404;
                }

                if (err.message.includes('Too many concurrent query requests')) {
                    statusCode = 429;
                }
            }

            return callback(Boom.boomify(err, { statusCode }));
        }
    }

    sendMessage(auth, params, options, callback) {

        const err = new Error('Not implemented');
        return callback(err);
    }

    /* FILES */

    /**
     * @param {Object} auth - Authentication object
     * @param {String} auth.access_token - Access token
     * @param {Object} params - same as listMessages
     * @param {Object} options
     * @param {Boolean} [options.raw] - If true the response will not be transformed to the unified object
     * @param {function(Error?, FileListResource | { files: Array.<Object>, next_page_token: String? }):void} callback Returns an array of unified file resources when options.raw is falsy or the raw response of the API when truthy
     *
     * @returns {void}
     */
    listFiles(auth, params, options, callback) {

        if (typeof options === 'function') {
            callback = options;
            options = {};
        }

        const clonedParams = { ...params };

        options = options || {};

        clonedParams.hasAttachment = true;

        return this.listMessages(auth, clonedParams, options, (err, response) => {

            if (err) {
                return callback(err);
            }

            return Async.reduce(response.messages, [], (files, message, callback) => {

                return callback(null, [...files, ...message.files]);
            }, (err, files) => {

                if (err) {
                    return callback(err);
                }

                return callback(null, { files, next_page_token: response.nextCursor });
            });
        });
    }

    /**
     * Method used for tests vs Nylas results
     *
     * @param {Object} auth
     * @param {Object} params
     * @param {Object} options
     * @param {function(Error?, Array.<Object>) : void} callback
     * @returns {void}
     */
    listFolders(auth, params, options, callback) {

        return internals.client.email.getAllFolders({ account_id: auth.access_token }).then((folderResponse) => {

            const folders = folderResponse.items;
            // Find send folder(s) and return them
            return callback(null, folders);
        }).catch((err) => {

            return callback(Boom.boomify(err, { statusCode: 500 }));
        });
    }

    /**
     *
     * @throws
     *
     * @param {Object} auth - Authentication object
     * @param {String} auth.access_token - Access token
     *
     * @param {Object} params
     * @param {String} params.id - unipile attachment id
     * @param {String} params.messageId - email message id
     *
     * @param {Object} options
     * @param {Boolean} [options.raw] If true the response will not be transformed to the unified object
     *
     * @param {function(Error, FileResource | Object):void} callback  Returns a unified file resource when options.raw is falsy or the raw response of the API when truthy
     * @returns {void}
     */
    getFile(auth, params, options, callback) {

        if (!params || !params.id || !params.messageId) {
            throw new Error('Invalid configuration. Please refer to the documentation to get the required fields.');
        }

        if (typeof options === 'function') {
            callback = options;
            options = {};
        }

        options = options || {};

        return this.getMessage(auth, { id: params.messageId }, {}, (err, message) => {

            if (err) {
                return callback(err);
            }

            const fileObject = message.files.find((attachment) => attachment.service_file_id === params.id);

            return internals.client.email.getEmailAttachment.byProviderId({
                account_id: auth.access_token,
                attachment_id: params.id,
                email_provider_id: params.messageId
            }).then((response) => {

                return response.arrayBuffer().then((buffer) => {

                    fileObject.data = Buffer.from(buffer);

                    return callback(null, fileObject);
                }).catch((err) => {

                    return callback(Boom.boomify(err, { statusCode: 500 }));
                });
            }).catch((err) => {

                return callback(Boom.boomify(err, { statusCode: 500 }));
            });
        });
    }

    /* HELPERS */

    _listMessageResponseHandler(response, options, callback) {

        const responseObject = {
            messages: response.items
        };

        if (response.cursor) {
            responseObject.next_page_token = response.cursor;
        }

        if (options.raw || options.listOnly) {
            return callback(null, responseObject);
        }

        const messages = responseObject.messages.map((message) => {

            const messageIdHeader = message.headers?.find((header) => header.name === 'Message-ID');
            message.email_message_id = messageIdHeader ? messageIdHeader.value : null;

            const inReplyToHeader = message.headers.find((header) => header.name === 'In-Reply-To');

            if (inReplyToHeader && inReplyToHeader.value?.length > 0) {
                message.in_reply_to = inReplyToHeader.value;
            }
            else {
                message.in_reply_to = null;
            }

            if (message.attachments && message.attachments.length > 0) {
                message.files = message.attachments.map((file) => {

                    const fileObject = {
                        message,
                        metadata: file
                    };

                    return this._transformFiles(fileObject)[0];
                }).filter((x) => !!x);
            }
            else {
                message.files = [];
            }

            return message;
        });

        responseObject.messages = this._transformMessages(messages);
        return callback(null, responseObject);
    }


    /* TRANSFORMERS */

    /**
     * Transforms a raw unipile API messages response to a unified message resource
     *
     * @param {Object[]} messagesArray - Array of messages in the format returned by the unipile API
     * @returns {Array.<MessageResource>} - Array of unified message resources
     */
    _transformMessages(messagesArray) {

        if (!messagesArray || messagesArray.length === 0) {
            return [];
        }

        const messages = Array.isArray(messagesArray) ? messagesArray : [messagesArray];

        return messages.map((message) => {

            const formattedMessage = {
                email_message_id: message.message_id,
                service_message_id: message.id,
                service_thread_id: null, // TODO: Unipile doesn't seem to support threads
                date: new Date(message.date),
                subject: message.subject,
                folders: message.folders,
                attachments: message.files.length > 0,
                body: [
                    { content: message.body, type: 'text/html' },
                    { content: message.body_plain, type: 'text/plain' }
                ],
                addresses: internals.getAddressesObject(message),
                in_reply_to: message.in_reply_to,
                service_type: this.name,
                headers: message.headers,
                files: message.files
            };

            return formattedMessage;
        });
    }

    /**
     * Transforms a raw unipile API response to a unified file resource
     *
     * @param {Array.<Object> | Object} filesArray - Array of messages in the format returned by the unipile API
     *
     * @returns {Array.<FileResource>} - Array of unified file resources
     */
    _transformFiles(filesArray) {

        const files = Array.isArray(filesArray) ? filesArray : [filesArray];

        return files.map((file) => {

            const formattedFile = {
                type: file.metadata.mime,
                size: file.metadata.size,
                service_message_id: file.message.id || file.message.service_message_id,
                service_thread_id: file.message.threadId || file.message.service_thread_id,
                email_message_id: file.message.message_id || file.message.id,
                file_name: file.metadata.name,
                service_file_id: file.metadata.id,
                content_disposition: file.metadata.contentDisposition,
                content_id: file.metadata.cid || file.metadata.content_id,
                service_type: this.name,
                is_embedded: file.metadata.isInline,
                addresses: internals.getAddressesObject(file.message),
                date: new Date(file.message.date)
            };

            if (file.download) {
                formattedFile.data = file.download.toString('base64');
            }

            if (file.message.body.includes(`cid:${formattedFile.content_id}`)) {
                formattedFile.is_embedded = true;
                if (formattedFile.content_disposition) {
                    formattedFile.content_disposition = formattedFile.content_disposition.replace('attachment;', 'inline;');
                }
                else {
                    formattedFile.content_disposition = 'inline';
                }
            }
            else if (!formattedFile.content_disposition) {
                formattedFile.content_disposition = 'attachment';
            }

            return formattedFile;
        });
    }

    // Dummy implementation since unipile access tokens are actually just account ids
    refreshAuthCredentials(auth, callback) {

        return callback(null, auth);
    }
}

/* Internal utility functions */

/**
 * @param {({ addresses: any , from: any[], to: any[], cc: any[], bcc: any[] })} message
 * @returns {{ from: any[], to: any[], cc: any[], bcc: any[] }}
 */
internals.getAddressesObject = (message) => {

    if (message.addresses) {
        return message.addresses;
    }

    return {
        from: { name: message.from_attendee.display_name, email: message.from_attendee.identifier?.toLowerCase() },
        to: message.to_attendees.map((contact) => {

            return { name: contact.display_name, email: contact.identifier?.toLowerCase() };
        }),
        cc: message.cc_attendees.map((contact) => {

            return { name: contact.display_name, email: contact.identifier?.toLowerCase() };
        }),
        bcc: message.bcc_attendees.map((contact) => {

            return { name: contact.display_name, email: contact.identifier?.toLowerCase() };
        })
    };
};

/**
 *
 * @param {Object} message
 * @param {Array.<{ email: String, name: String }>} message.from
 * @param {Array.<{ email: String, name: String }>} message.to
 * @param {Array.<{ email: String, name: String }>} message.cc
 * @param {Array.<{ email: String, name: String }>} message.bcc
 * @param {String} message.subject
 * @param {String} message.date
 * @param {String} message.messageId
 * @param {Object} message.headers
 * @param {String} message.body
 * @param {Array.<{ contentType: String, filename: String, data: String }>} message.attachments
 *
 * @returns {String}
 */
internals.generateMIMEMessage = (message) => {

    let mimeMessage = '';

    // Add headers
    mimeMessage += `From: ${message.from_attendee.display_name ? `${message.from_attendee.display_name} <${message.from_attendee.identifier}>` : message.from_attendee.identifier}\n`;
    mimeMessage += `To: ${message.to_attendees.map((recipient) => (recipient.display_name ? `${recipient.display_name} <${recipient.identifier}>` : recipient.identifier)).join(', ')}\n`;

    if (message.cc?.length > 0) {
        mimeMessage += `Cc: ${message.cc_attendees.map((recipient) => (recipient.display_name ? `${recipient.display_name} <${recipient.identifier}>` : recipient.identifier)).join(', ')}\n`;
    }

    if (message.bcc?.length > 0) {
        mimeMessage += `Bcc: ${message.bcc_attendees.map((recipient) => (recipient.display_name ? `${recipient.display_name} <${recipient.identifier}>` : recipient.identifier)).join(', ')}\n`;
    }

    mimeMessage += `Subject: ${message.subject}\n`;
    mimeMessage += `Date: ${new Date(message.date).toISOString()}\n`;
    mimeMessage += `Message-ID: ${message.message_id}\n`;

    for (const header of message.headers) {
        if (!['From', 'To', 'Cc', 'Bcc', 'Subject', 'Date', 'Message-ID'].includes(header.name)) {
            mimeMessage += `${header.name}: ${header.value}\n`;
        }
    }

    mimeMessage += 'MIME-Version: 1.0\n';
    mimeMessage += 'Content-Type: multipart/mixed; boundary="boundary-example"\n\n';

    // Add body
    mimeMessage += '--boundary-example\n';
    mimeMessage += 'Content-Type: text/plain; charset="UTF-8"\n';
    mimeMessage += 'Content-Transfer-Encoding: quoted-printable\n\n';
    mimeMessage += `${message.body}\n\n`;

    // Add attachments
    for (const attachment of message.attachments) {
        mimeMessage += '--boundary-example\n';
        mimeMessage += `Content-Type: ${attachment.contentType}\n`;
        mimeMessage += 'Content-Transfer-Encoding: base64\n';
        mimeMessage += `Content-Disposition: attachment; filename="${attachment.filename}"\n\n`;
        mimeMessage += `${attachment.data}\n\n`;
    }

    mimeMessage += '--boundary-example--';

    return mimeMessage;
};

internals.getFolders = (auth, callback) => {

    return internals.client.email.getAllFolders({ account_id: auth.access_token }).then((folderResponse) => {

        const folders = folderResponse.items;
        const inboxFolders = folders.filter((folder) => folder.role === 'inbox');
        const sentFolders = folders.filter((folder) => folder.role === 'sent');

        if (inboxFolders?.length > 0 && sentFolders?.length > 0) {
            return callback(null, folders);
        }

        if (!inboxFolders || inboxFolders.length === 0) {
            const inboxes = folders.filter((folder) => folder.name.replaceAll('INBOX.', '').toLowerCase().includes('inbox'));
            if (inboxes.length === 0) {
                return callback(Boom.notFound('Inbox folder not found'));
            }

            let inbox;
            if (inboxes.length > 1) {
                // Get the folder in the results with the highest totalCount
                for ( const folder of inboxes) {
                    if (!inbox || folder.totalCount > inbox.totalCount) {
                        inbox = folder;
                    }
                }
            }
            else {
                inbox = inboxes[0];
            }

            inbox.attributes.push('\\Inbox');
        }

        if (!sentFolders || sentFolders.length === 0) {
            const sentFoldersGuess = folders.filter((folder) => folder.name.replaceAll('INBOX.', '').toLowerCase().includes('sent'));
            if (sentFoldersGuess.length === 0) {
                return callback(Boom.notFound('Sent folder not found'));
            }

            let sent;
            if (sentFoldersGuess.length > 1) {
                // Get the folder in the results with the highest totalCount
                for ( const folder of sentFoldersGuess) {
                    if (!sent || folder.totalCount > sent.totalCount) {
                        sent = folder;
                    }
                }
            }
            else {
                sent = sentFoldersGuess[0];
            }

            sent.attributes.push('\\Sent');
        }

        return callback(null, folders);
    }).catch((err) => {

        return callback(Boom.boomify(err, { statusCode: 500 }));
    });

};

internals.removeUnwantedFolderResults = (includeDrafts, messages) => {

    const folderRoles = ['trash', 'spam'];
    if (!includeDrafts) {
        folderRoles.push('drafts');
    }

    return messages.filter((message) => {
<<<<<<< HEAD

=======
        
>>>>>>> e05d4e91
        return !folderRoles.includes(message.role);
    });
};

internals.isDateObjectOrString = (pageToken) => {

    // Check if pageToken is a Date object
    if (pageToken instanceof Date) {
        return true;
    }

    // Check if pageToken is a string
    if (typeof pageToken === 'string') {
        // Try to parse the string as a date
        const parsedDate = new Date(pageToken);
        // Check if the parsed date is valid
<<<<<<< HEAD
        if (!Number.isNaN(parsedDate.getTime())) {
=======
        if (!isNaN(parsedDate.getTime())) {
>>>>>>> e05d4e91
            return true;
        }
    }

    return false;
<<<<<<< HEAD
};
=======
}
>>>>>>> e05d4e91

module.exports = UnipileConnector;<|MERGE_RESOLUTION|>--- conflicted
+++ resolved
@@ -298,35 +298,20 @@
 
                             let lastEmailDate;
                             if (items.length > options.originalAttachmentLimit || clonedParams.limit) {
-<<<<<<< HEAD
                                 lastEmailDate = items[(options.originalAttachmentLimit || clonedParams.limit) - 1].date;
-=======
-                                lastEmailDate = items[(options.originalAttachmentLimit || clonedParams.limit) - 1].date;   
->>>>>>> e05d4e91
                             }
 
                             // Apply original limit again
                             items = items.slice(0, options.originalAttachmentLimit || clonedParams.limit);
-                            
+
                             const responseObject = {
                                 items
                             };
-    
+
                             if (lastEmailDate) {
                                 responseObject.cursor = lastEmailDate;
                             }
 
-<<<<<<< HEAD
-                            const responseObject = {
-                                items
-                            };
-
-                            if (lastEmailDate) {
-                                responseObject.cursor = lastEmailDate;
-                            }
-
-=======
->>>>>>> e05d4e91
                             return this._listMessageResponseHandler(responseObject, options, callback);
                         });
 
@@ -356,11 +341,7 @@
 
                         let lastEmailDate;
                         if (items.length > options.originalAttachmentLimit || clonedParams.limit) {
-<<<<<<< HEAD
                             lastEmailDate = items[(options.originalAttachmentLimit || clonedParams.limit) - 1].date;
-=======
-                            lastEmailDate = items[(options.originalAttachmentLimit || clonedParams.limit) - 1].date;   
->>>>>>> e05d4e91
                         }
 
                         // Apply original limit again
@@ -868,11 +849,7 @@
     }
 
     return messages.filter((message) => {
-<<<<<<< HEAD
-
-=======
         
->>>>>>> e05d4e91
         return !folderRoles.includes(message.role);
     });
 };
@@ -889,20 +866,12 @@
         // Try to parse the string as a date
         const parsedDate = new Date(pageToken);
         // Check if the parsed date is valid
-<<<<<<< HEAD
         if (!Number.isNaN(parsedDate.getTime())) {
-=======
-        if (!isNaN(parsedDate.getTime())) {
->>>>>>> e05d4e91
             return true;
         }
     }
 
     return false;
-<<<<<<< HEAD
 };
-=======
-}
->>>>>>> e05d4e91
 
 module.exports = UnipileConnector;