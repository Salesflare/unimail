--- conflicted
+++ resolved
@@ -11,20 +11,14 @@
   },
   "author": "Salesflare Team",
   "dependencies": {
-<<<<<<< HEAD
     "@microsoft/microsoft-graph-client": "^1.0.0",
-=======
     "async": "^2.6.0",
->>>>>>> 48b235bf
     "batchelor": "^2.0.2",
     "boom": "^7.1.1",
     "google-auth-library": "^0.12.0",
     "googleapis": "^23.0.0",
-<<<<<<< HEAD
     "simple-oauth2": "^1.5.0",
-=======
     "nylas": "^4.2.0",
->>>>>>> 48b235bf
     "wreck": "^14.0.2"
   }
 }