--- conflicted
+++ resolved
@@ -1,10 +1,6 @@
 {
   "name": "@salesflare/unimail",
-<<<<<<< HEAD
-  "version": "2.3.1",
-=======
   "version": "2.3.2",
->>>>>>> 0f219148
   "description": "A unified API for mail access",
   "license": "MIT",
   "main": "lib/index.js",
