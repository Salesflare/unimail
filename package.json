--- conflicted
+++ resolved
@@ -1,10 +1,6 @@
 {
   "name": "@salesflare/unimail",
-<<<<<<< HEAD
-  "version": "2.1.7",
-=======
   "version": "2.1.8",
->>>>>>> 941485bf
   "description": "A unified API for mail access",
   "license": "MIT",
   "main": "lib/index.js",
